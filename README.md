# 🌙 @moon7/result

[![npm version](https://img.shields.io/npm/v/@moon7/result.svg)](https://www.npmjs.com/package/@moon7/result)
[![License: MIT](https://img.shields.io/badge/License-MIT-blue.svg)](https://opensource.org/licenses/MIT)

A lightweight, zero-dependency TypeScript library for handling operations that might fail in a functional way. 

## ✨ Features

- 🛡️ **Type-safe error handling** - Handle success and failure states without exceptions
- 🧩 **Composable operations** - Chain operations that might fail with clean, readable code
- 🔄 **Async support** - Full support for asynchronous operations with promises
- 🧪 **Pattern matching** - Elegant pattern matching for handling different result states
- 📦 **Zero dependencies** - Lightweight and focused utility

## 📦 Installation

```bash
# npm
npm install @moon7/result

# yarn
yarn add @moon7/result

# pnpm
pnpm add @moon7/result
```

## 🧩 Core Concepts

### 🔄 Result Type

The core of the library is the `Result<V, E>` type, which can be either a `Success<V>` or a `Failure<E>`:

```typescript
type Result<V, E = unknown> = Success<V> | Failure<E>;

interface Success<V> {
    readonly value: V;
}

interface Failure<E> {
    readonly error: E;
}
```

### 🤔 Maybe Type

The library includes a `Maybe<T>` type for handling optional values in a functional way. It's unified with the `Result` type, meaning all Result operations work seamlessly with Maybe:

```typescript
import { some, none, isSome, isNone, Maybe } from '@moon7/result';
import { map, chain, unwrapOr } from '@moon7/result';

// Creating Maybe values
const someValue = some(42);        // Contains a value
const noneValue = none;            // Represents absence of a value

// Type guards
if (isSome(someValue)) {
    console.log(someValue.value);  // 42
}

// Safely extracting values
const value = unwrapOr(someValue, 0);  // 42
const fallback = unwrapOr(noneValue, 0); // 0

// Transformations
const doubled = map(someValue, x => x * 2);  // some(84)
const chained = chain(someValue, x => x > 20 ? some(x) : none);  // some(42)
```

The Maybe type is implemented as a specialized Result where `Some<T>` is a `Success<T>` and `None` is a `Failure<null>`. This allows you to reuse all the Result utility functions with Maybe values.

### 📋 Outcome Type

The `Outcome<V, E>` type represents the common Node.js callback argument pattern of `(error, value)` tuples:

```typescript
import { Outcome, fromOutcome } from '@moon7/result';

// Outcome is a [error, value] tuple, common in Node.js callbacks
type SuccessOutcome<V> = [undefined | null, V];
type FailureOutcome<E> = [E, undefined];
type Outcome<V, E = unknown> = SuccessOutcome<V> | FailureOutcome<E>;

// Converting from Outcome to Result
const nodeOutcome: Outcome<string, Error> = [null, "operation succeeded"];
// Success with "operation succeeded"
const result = fromOutcome(nodeOutcome);

const errorOutcome: Outcome<string, Error> = [new Error("operation failed"), undefined];
// Failure with Error("operation failed")
const errorResult = fromOutcome(errorOutcome);
```

The Outcome type is primarily used:
- As a representation of Node.js callback argument tuples
- For conversion to Result via `fromOutcome()` to leverage Result's rich API

## 🚀 Basic Usage

```typescript
import { success, failure, isSuccess, unwrapOr } from '@moon7/result';

// Creating Results
const successResult = success(42);
const failureResult = failure(new Error("Something went wrong"));

// Checking result type
if (isSuccess(successResult)) {
    console.log(successResult.value); // 42
}

// Safely extracting values with fallbacks
const value = unwrapOr(failureResult, 0); // 0
```

### 🛡️ Safe Operations

```typescript
import { fromTry, fromPromise } from '@moon7/result';

// Safe synchronous operations
const result = fromTry(() => JSON.parse(someInput));

// Safe asynchronous operations
const asyncResult = await fromPromise(fetch('https://api.example.com/data'));
```

### 🔧 Working with Results

```typescript
import { 
    match, map, chain, recover, all, any,
    unwrapOr, unwrapOrElse
} from '@moon7/result';

// Pattern matching
const message = match(result, {
    success: value => `Got value: ${value}`,
    failure: error => `Error: ${error.message}`
});

// Transforming successful results
const doubled = map(result, x => x * 2);

// Chaining operations
const final = chain(result, value => {
    return someOtherOperationThatMightFail(value);
});

// Recovering from errors
const recovered = recover(result, error => {
    console.log(`Recovering from: ${error.message}`);
    return defaultValue;
});

// Working with multiple results
const combined = all([result1, result2, result3]); // Success only if ALL succeed
const any = any([result1, result2, result3]); // Success if ANY succeeds
```

### ⏱️ Async Support

The library provides full support for asynchronous operations:

```typescript
import { fromTryAsync, fromPromise } from '@moon7/result';

// Creating async results
const result = await fromTryAsync(async () => {
    const response = await fetch('https://api.example.com/data');
    return response.json();
});

// TypeScript narrows the type for safe value access
const value = isSuccess(result) ? result.value : defaultValue;

// Or use match pattern
const data = match(result, {
    success: value => value,
    failure: error => defaultValue
});
```

### 🔄 AsyncResult for Loading States

The library also provides an `AsyncResult` type that adds a third "pending" state to represent loading operations:

```typescript
import { 
    AsyncResult, pending, success, failure, matchAsync
} from '@moon7/result';

// Component that displays user data with loading states
function UserProfile({ userId }: { userId: string }) {
    // State to hold the AsyncResult
    const [state, setState] = useState<AsyncResult<User, Error>>(pending);

    // Fetch user data when component mounts or userId changes
    useEffect(() => {
        async function fetchUser() {
            // Start with pending state
            setState(pending);
            
            try {
                // Simulate API call
                const response = await fetch(`/api/users/${userId}`);
                
                if (!response.ok) {
                    setState(failure(new Error("Error occurred")));
                    return;
                }
                
                const userData = await response.json();
                setState(success(userData));
            } catch (error) {
                setState(failure(error));
            }
        }
        
        fetchUser();
    }, [userId]);
    
    // Render different UI based on the AsyncResult state
    return (
        <div className="user-profile">
            {matchAsync(state, {
                pending: () => (
                    <div className="loading">Loading user...</div>
                ),
                success: (user) => (
                    <div className="user-data">
                        <h2>{user.name}</h2>
                        <p>Email: {user.email}</p>
                        <p>Role: {user.role}</p>
                    </div>
                ),
                failure: (error) => (
                    <div className="error">
                        <h2>Could not load user</h2>
                        <p>{error.message}</p>
                        <button onClick={() => fetchUser()}>Retry</button>
                    </div>
                )
            })}
        </div>
    );
}
```

### 📋 Outcome Utilities

The library also provides a `fromNodeCallback` and `liftOutcome` utilities that directly works with Node.js-style callback functions:

```typescript
import { fromNodeCallback, liftOutcome } from '@moon7/result';
import { readFile } from 'fs';

// Convert a Node.js callback function directly to a Promise<Result>
const fileResult = await fromNodeCallback(cb => 
    readFile("package.json", "utf8", cb)
);

// Now you can use all Result operations
if (isSuccess(fileResult)) {
    const content = fileResult.value;
    // Process content...
}

// If you have a function with multiple Outcome callbacks
multipleCallbacks(
    (err, val) => ...,
    (err, val) => ...
);

// Use liftOutcome to work with result values instead
multipleCallbacks(
    liftOutcome(result => ...),
    liftOutcome(result => ...)
);
```

This allows you to easily bridge Node.js callback-based APIs with the functional Result pattern.

### 🧰 Additional Utilities

The library also provides utilities for assertions and nullable handling:

```typescript
import { must, strictMust, assert, assertNever } from '@moon7/result';

// Check for null or undefined
const value = must(maybeNull, "Value cannot be null");

// Type assertions
assert(condition, "Condition must be true");

// Exhaustive type checking with assertNever
type Shape = Circle | Square | Triangle;

function processShape(shape: Shape) {
    switch (shape.type) {
        case 'circle':
            return calculateCircleArea(shape);
        case 'square':
            return calculateSquareArea(shape);
        case 'triangle':
            return calculateTriangleArea(shape);
        default:
            // This ensures compiler error if you add a new shape type
            // but forget to handle it in this switch statement
            return assertNever(shape);
    }
}
```

The `assertNever` function is particularly valuable for exhaustiveness checking in TypeScript. If you add a new variant to the `Shape` type but forget to handle it in the switch statement, TypeScript will give you a compile-time error, preventing potential bugs.

### ⚠️ Error Raising

The library provides convenient ways to throw errors as expressions:

```typescript
import { raise } from '@moon7/result';

// Throw an error as an expression in a ternary
const value = condition ? computeValue() : raise(new Error("Condition failed"));

// Use in place of default values
const item = items.find(i => i.id === id) ?? raise(new Error(`Item ${id} not found`));
```

## 📚 API Reference

| Export                                  | Description                                                      |
| --------------------------------------- | ---------------------------------------------------------------- |
| **📋 Core Types**                        |                                                                  |
| `Result<V, E>`                          | Union type of `Success<V>` and `Failure<E>`                      |
| `Success<V>`                            | Represents a successful operation with a value                   |
| `Failure<E>`                            | Represents a failed operation with an error                      |
| `Maybe<T>`                              | Union type of `Some<T>` and `None` for handling optional values  |
| `Some<T>`                               | Represents a present value in a Maybe context                    |
| `None`                                  | Represents absence of a value in a Maybe context                 |
| `AsyncResult<V, E>`                     | Represents a value that can be pending, success, or failure      |
| `Pending`                               | Represents a pending/loading state                               |
| `Outcome<V, E>`                         | Tuple-based representation of [error, value] pairs               |
| **🔍 Type Guards**                       |                                                                  |
| `isSuccess<V, E>(result)`               | Checks if a result is a `Success<V>`                             |
| `isFailure<V, E>(result)`               | Checks if a result is a `Failure<E>`                             |
| `isSome<T>(maybe)`                      | Checks if a maybe is a `Some<T>`                                 |
| `isNone<T>(maybe)`                      | Checks if a maybe is `None`                                      |
| `isPending<V, E>(result)`               | Checks if an async result is `Pending`                           |
| `isResult<V, E>(result)`                | Checks if something is a `Result<V, E>`                          |
| `isAsyncResult<V, E>(result)`           | Checks if something is an `AsyncResult<V, E>`                    |
| **🏗️ Constructors**                      |                                                                  |
| `success<V>(value)`                     | Creates a `Success<V>` result                                    |
| `failure<E>(error)`                     | Creates a `Failure<E>` result                                    |
| `some<T>(value)`                        | Creates a `Some<T>` maybe value                                  |
| `none`                                  | Constant representing `None`                                     |
| `pending`                               | Constant representing the pending state                          |
| **📦 Unwrapping Functions**              |                                                                  |
| `unwrap<V, E>(result)`                  | Extracts the value or throws the error                           |
| `unwrapOr<V, E>(result, defaultValue)`  | Extracts the value or returns a default                          |
| `unwrapOr<V, E>(result)`                | Extracts the value or returns undefined                          |
| `unwrapOrElse<V, E>(result, fn)`        | Extracts the value or computes a fallback                        |
| **🔄 Error Recovery**                    |                                                                  |
| `recover<V, E>(result, fn)`             | Transforms a failure into a success by recovering from the error |
| **🛠️ Result Creation**                   |                                                                  |
| `fromTry<V, E>(fn)`                     | Creates a result from a function that might throw                |
| `fromTryAsync<V, E>(fn)`                | Creates a result from an async function that might throw         |
| `fromPromise<V, E>(promise)`            | Creates a result from a promise                                  |
| `fromNullable<V, E>(value, error)`      | Creates a result from a nullable value                           |
| `fromNodeCallback<V, E>(fn)`            | Creates a result from a Node.js style callback                   |
| `fromOutcome<V, E>(outcome)`            | Converts an `Outcome<V, E>` to a `Result<V, E>`                  |
| `fromMaybe<T>(maybe)`                   | Converts a `Maybe<T>` to a `Result<T, null>`                     |
| `liftOutcome<V, E>(cb)`                 | Converts a Result callback to a Node-style callback              |
| **📚 Collection Operations**             |                                                                  |
| `all<V, E>(results)`                    | Succeeds if all results succeed, fails on first failure          |
| `any<V, E>(results)`                    | Succeeds on first success, fails if all fail                     |
| **🧩 Pattern Matching**                  |                                                                  |
| `match<V, E, T>(result, patterns)`      | Applies success or failure function based on result              |
| `matchAsync<V, E, T>(result, patterns)` | Async version of `match` for AsyncResults                        |
| **🔄 Transformations**                   |                                                                  |
| `map<V, U, E>(result, fn)`              | Maps a success value, preserves failure                          |
| `chain<V, U, E>(result, fn)`            | Maps a success to another result, preserves failure              |
| **🧰 Utility Functions**                 |                                                                  |
| `must<T>(value, errorMessage?)`         | Ensures a value is not null or undefined                         |
| `strictMust<T>(value, errorMessage?)`   | Ensures a value is not undefined                                 |
| `assert<T>(condition, message?)`        | Throws if condition is false                                     |
| `assertNever(value)`                    | Used for exhaustive checks in switch statements                  |
| `safely<T>(x, defaultValue)`            | Safely executes a function returning a default on error          |
| `attempt<T>(x)`                         | Similar to `safely` but returns a `Result` instead               |
| `raise<E>(error?)`                      | Throws an error as an expression                                 |

## 🔗 Related Libraries

| Library                                                     | Description                                                                     | npm                                                                                                             |
| ----------------------------------------------------------- | ------------------------------------------------------------------------------- | --------------------------------------------------------------------------------------------------------------- |
| [@moon7/async](https://github.com/moon7-io/moon7-async)     | Asynchronous utilities for managing promises, concurrent operations, and timing | [![npm version](https://img.shields.io/npm/v/@moon7/async.svg)](https://www.npmjs.com/package/@moon7/async)     |
| [@moon7/inspect](https://github.com/moon7-io/moon7-inspect) | Runtime type checking with powerful, composable type inspectors                 | [![npm version](https://img.shields.io/npm/v/@moon7/inspect.svg)](https://www.npmjs.com/package/@moon7/inspect) |
| [@moon7/result](https://github.com/moon7-io/moon7-result)   | Functional error handling with Result and Maybe types                           | [![npm version](https://img.shields.io/npm/v/@moon7/result.svg)](https://www.npmjs.com/package/@moon7/result)   |
| [@moon7/signals](https://github.com/moon7-io/moon7-signals) | Reactive programming with Signals, Sources, and Streams                         | [![npm version](https://img.shields.io/npm/v/@moon7/signals.svg)](https://www.npmjs.com/package/@moon7/signals) |

## 🤝 Contributing

Contributions are welcome! Please feel free to submit a Pull Request.

## 📝 License

This project is released under the MIT License. See the [LICENSE](https://github.com/moon7-io/moon7-result/blob/main/LICENSE) file for details.

<<<<<<< HEAD
## 🌟 Acknowledgements
=======
## 🙏 Acknowledgements
>>>>>>> 110f176b

Created and maintained by [Munir Hussin](https://github.com/profound7).<|MERGE_RESOLUTION|>--- conflicted
+++ resolved
@@ -1,3 +1,4 @@
+# 🌙 @moon7/result
 # 🌙 @moon7/result
 
 [![npm version](https://img.shields.io/npm/v/@moon7/result.svg)](https://www.npmjs.com/package/@moon7/result)
@@ -5,6 +6,7 @@
 
 A lightweight, zero-dependency TypeScript library for handling operations that might fail in a functional way. 
 
+## ✨ Features
 ## ✨ Features
 
 - 🛡️ **Type-safe error handling** - Handle success and failure states without exceptions
@@ -14,6 +16,7 @@
 - 📦 **Zero dependencies** - Lightweight and focused utility
 
 ## 📦 Installation
+## 📦 Installation
 
 ```bash
 # npm
@@ -27,7 +30,9 @@
 ```
 
 ## 🧩 Core Concepts
-
+## 🧩 Core Concepts
+
+### 🔄 Result Type
 ### 🔄 Result Type
 
 The core of the library is the `Result<V, E>` type, which can be either a `Success<V>` or a `Failure<E>`:
@@ -44,6 +49,7 @@
 }
 ```
 
+### 🤔 Maybe Type
 ### 🤔 Maybe Type
 
 The library includes a `Maybe<T>` type for handling optional values in a functional way. It's unified with the `Result` type, meaning all Result operations work seamlessly with Maybe:
@@ -72,6 +78,7 @@
 
 The Maybe type is implemented as a specialized Result where `Some<T>` is a `Success<T>` and `None` is a `Failure<null>`. This allows you to reuse all the Result utility functions with Maybe values.
 
+### 📋 Outcome Type
 ### 📋 Outcome Type
 
 The `Outcome<V, E>` type represents the common Node.js callback argument pattern of `(error, value)` tuples:
@@ -99,6 +106,7 @@
 - For conversion to Result via `fromOutcome()` to leverage Result's rich API
 
 ## 🚀 Basic Usage
+## 🚀 Basic Usage
 
 ```typescript
 import { success, failure, isSuccess, unwrapOr } from '@moon7/result';
@@ -117,6 +125,7 @@
 ```
 
 ### 🛡️ Safe Operations
+### 🛡️ Safe Operations
 
 ```typescript
 import { fromTry, fromPromise } from '@moon7/result';
@@ -128,6 +137,7 @@
 const asyncResult = await fromPromise(fetch('https://api.example.com/data'));
 ```
 
+### 🔧 Working with Results
 ### 🔧 Working with Results
 
 ```typescript
@@ -162,6 +172,7 @@
 ```
 
 ### ⏱️ Async Support
+### ⏱️ Async Support
 
 The library provides full support for asynchronous operations:
 
@@ -184,6 +195,7 @@
 });
 ```
 
+### 🔄 AsyncResult for Loading States
 ### 🔄 AsyncResult for Loading States
 
 The library also provides an `AsyncResult` type that adds a third "pending" state to represent loading operations:
@@ -251,6 +263,7 @@
 ```
 
 ### 📋 Outcome Utilities
+### 📋 Outcome Utilities
 
 The library also provides a `fromNodeCallback` and `liftOutcome` utilities that directly works with Node.js-style callback functions:
 
@@ -284,6 +297,7 @@
 
 This allows you to easily bridge Node.js callback-based APIs with the functional Result pattern.
 
+### 🧰 Additional Utilities
 ### 🧰 Additional Utilities
 
 The library also provides utilities for assertions and nullable handling:
@@ -318,6 +332,7 @@
 
 The `assertNever` function is particularly valuable for exhaustiveness checking in TypeScript. If you add a new variant to the `Shape` type but forget to handle it in the switch statement, TypeScript will give you a compile-time error, preventing potential bugs.
 
+### ⚠️ Error Raising
 ### ⚠️ Error Raising
 
 The library provides convenient ways to throw errors as expressions:
@@ -393,6 +408,67 @@
 | `safely<T>(x, defaultValue)`            | Safely executes a function returning a default on error          |
 | `attempt<T>(x)`                         | Similar to `safely` but returns a `Result` instead               |
 | `raise<E>(error?)`                      | Throws an error as an expression                                 |
+## 📚 API Reference
+
+| Export                                  | Description                                                      |
+| --------------------------------------- | ---------------------------------------------------------------- |
+| **📋 Core Types**                        |                                                                  |
+| `Result<V, E>`                          | Union type of `Success<V>` and `Failure<E>`                      |
+| `Success<V>`                            | Represents a successful operation with a value                   |
+| `Failure<E>`                            | Represents a failed operation with an error                      |
+| `Maybe<T>`                              | Union type of `Some<T>` and `None` for handling optional values  |
+| `Some<T>`                               | Represents a present value in a Maybe context                    |
+| `None`                                  | Represents absence of a value in a Maybe context                 |
+| `AsyncResult<V, E>`                     | Represents a value that can be pending, success, or failure      |
+| `Pending`                               | Represents a pending/loading state                               |
+| `Outcome<V, E>`                         | Tuple-based representation of [error, value] pairs               |
+| **🔍 Type Guards**                       |                                                                  |
+| `isSuccess<V, E>(result)`               | Checks if a result is a `Success<V>`                             |
+| `isFailure<V, E>(result)`               | Checks if a result is a `Failure<E>`                             |
+| `isSome<T>(maybe)`                      | Checks if a maybe is a `Some<T>`                                 |
+| `isNone<T>(maybe)`                      | Checks if a maybe is `None`                                      |
+| `isPending<V, E>(result)`               | Checks if an async result is `Pending`                           |
+| `isResult<V, E>(result)`                | Checks if something is a `Result<V, E>`                          |
+| `isAsyncResult<V, E>(result)`           | Checks if something is an `AsyncResult<V, E>`                    |
+| **🏗️ Constructors**                      |                                                                  |
+| `success<V>(value)`                     | Creates a `Success<V>` result                                    |
+| `failure<E>(error)`                     | Creates a `Failure<E>` result                                    |
+| `some<T>(value)`                        | Creates a `Some<T>` maybe value                                  |
+| `none`                                  | Constant representing `None`                                     |
+| `pending`                               | Constant representing the pending state                          |
+| **📦 Unwrapping Functions**              |                                                                  |
+| `unwrap<V, E>(result)`                  | Extracts the value or throws the error                           |
+| `unwrapOr<V, E>(result, defaultValue)`  | Extracts the value or returns a default                          |
+| `unwrapOr<V, E>(result)`                | Extracts the value or returns undefined                          |
+| `unwrapOrElse<V, E>(result, fn)`        | Extracts the value or computes a fallback                        |
+| **🔄 Error Recovery**                    |                                                                  |
+| `recover<V, E>(result, fn)`             | Transforms a failure into a success by recovering from the error |
+| **🛠️ Result Creation**                   |                                                                  |
+| `fromTry<V, E>(fn)`                     | Creates a result from a function that might throw                |
+| `fromTryAsync<V, E>(fn)`                | Creates a result from an async function that might throw         |
+| `fromPromise<V, E>(promise)`            | Creates a result from a promise                                  |
+| `fromNullable<V, E>(value, error)`      | Creates a result from a nullable value                           |
+| `fromNodeCallback<V, E>(fn)`            | Creates a result from a Node.js style callback                   |
+| `fromOutcome<V, E>(outcome)`            | Converts an `Outcome<V, E>` to a `Result<V, E>`                  |
+| `fromMaybe<T>(maybe)`                   | Converts a `Maybe<T>` to a `Result<T, null>`                     |
+| `liftOutcome<V, E>(cb)`                 | Converts a Result callback to a Node-style callback              |
+| **📚 Collection Operations**             |                                                                  |
+| `all<V, E>(results)`                    | Succeeds if all results succeed, fails on first failure          |
+| `any<V, E>(results)`                    | Succeeds on first success, fails if all fail                     |
+| **🧩 Pattern Matching**                  |                                                                  |
+| `match<V, E, T>(result, patterns)`      | Applies success or failure function based on result              |
+| `matchAsync<V, E, T>(result, patterns)` | Async version of `match` for AsyncResults                        |
+| **🔄 Transformations**                   |                                                                  |
+| `map<V, U, E>(result, fn)`              | Maps a success value, preserves failure                          |
+| `chain<V, U, E>(result, fn)`            | Maps a success to another result, preserves failure              |
+| **🧰 Utility Functions**                 |                                                                  |
+| `must<T>(value, errorMessage?)`         | Ensures a value is not null or undefined                         |
+| `strictMust<T>(value, errorMessage?)`   | Ensures a value is not undefined                                 |
+| `assert<T>(condition, message?)`        | Throws if condition is false                                     |
+| `assertNever(value)`                    | Used for exhaustive checks in switch statements                  |
+| `safely<T>(x, defaultValue)`            | Safely executes a function returning a default on error          |
+| `attempt<T>(x)`                         | Similar to `safely` but returns a `Result` instead               |
+| `raise<E>(error?)`                      | Throws an error as an expression                                 |
 
 ## 🔗 Related Libraries
 
@@ -404,17 +480,26 @@
 | [@moon7/signals](https://github.com/moon7-io/moon7-signals) | Reactive programming with Signals, Sources, and Streams                         | [![npm version](https://img.shields.io/npm/v/@moon7/signals.svg)](https://www.npmjs.com/package/@moon7/signals) |
 
 ## 🤝 Contributing
+## 🔗 Related Libraries
+
+| Library                                                     | Description                                                                     | npm                                                                                                             |
+| ----------------------------------------------------------- | ------------------------------------------------------------------------------- | --------------------------------------------------------------------------------------------------------------- |
+| [@moon7/async](https://github.com/moon7-io/moon7-async)     | Asynchronous utilities for managing promises, concurrent operations, and timing | [![npm version](https://img.shields.io/npm/v/@moon7/async.svg)](https://www.npmjs.com/package/@moon7/async)     |
+| [@moon7/inspect](https://github.com/moon7-io/moon7-inspect) | Runtime type checking with powerful, composable type inspectors                 | [![npm version](https://img.shields.io/npm/v/@moon7/inspect.svg)](https://www.npmjs.com/package/@moon7/inspect) |
+| [@moon7/result](https://github.com/moon7-io/moon7-result)   | Functional error handling with Result and Maybe types                           | [![npm version](https://img.shields.io/npm/v/@moon7/result.svg)](https://www.npmjs.com/package/@moon7/result)   |
+| [@moon7/signals](https://github.com/moon7-io/moon7-signals) | Reactive programming with Signals, Sources, and Streams                         | [![npm version](https://img.shields.io/npm/v/@moon7/signals.svg)](https://www.npmjs.com/package/@moon7/signals) |
+
+## 🤝 Contributing
 
 Contributions are welcome! Please feel free to submit a Pull Request.
 
 ## 📝 License
+## 📝 License
 
 This project is released under the MIT License. See the [LICENSE](https://github.com/moon7-io/moon7-result/blob/main/LICENSE) file for details.
-
-<<<<<<< HEAD
+This project is released under the MIT License. See the [LICENSE](https://github.com/moon7-io/moon7-result/blob/main/LICENSE) file for details.
+
 ## 🌟 Acknowledgements
-=======
-## 🙏 Acknowledgements
->>>>>>> 110f176b
-
+
+Created and maintained by [Munir Hussin](https://github.com/profound7).
 Created and maintained by [Munir Hussin](https://github.com/profound7).